--- conflicted
+++ resolved
@@ -13,11 +13,7 @@
         <java.version>1.7</java.version>
         <maven.compiler.source>${java.version}</maven.compiler.source>
         <maven.compiler.target>${java.version}</maven.compiler.target>
-<<<<<<< HEAD
-        <synapse.version>96.0</synapse.version>
-=======
         <synapse.version>2015-06-10-1782-3e0dada</synapse.version>
->>>>>>> 4f305fda
     </properties>
 
     <dependencies>
