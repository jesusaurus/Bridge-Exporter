package org.sagebionetworks.bridge.exporter.handler;


import static org.mockito.Matchers.any;
import static org.mockito.Matchers.eq;
import static org.mockito.Matchers.notNull;
import static org.mockito.Matchers.same;
import static org.mockito.Mockito.doReturn;
import static org.mockito.Mockito.mock;
import static org.mockito.Mockito.never;
import static org.mockito.Mockito.spy;
import static org.mockito.Mockito.verify;
import static org.mockito.Mockito.when;
import static org.testng.Assert.assertEquals;
import static org.testng.Assert.assertNotNull;
import static org.testng.Assert.assertNull;
import static org.testng.Assert.assertTrue;
import static org.testng.Assert.fail;

import java.io.File;
import java.io.IOException;
import java.util.ArrayList;
import java.util.Collections;
import java.util.List;
import java.util.Set;

import com.amazonaws.services.dynamodbv2.document.Item;
import com.fasterxml.jackson.databind.JsonNode;
import com.google.common.collect.ImmutableList;
import com.google.common.collect.ImmutableMap;
import com.google.common.collect.ImmutableSet;
import com.google.common.collect.Multiset;
import com.google.common.collect.SetMultimap;
import org.joda.time.DateTime;
import org.joda.time.LocalDate;
import org.sagebionetworks.repo.model.table.ColumnModel;
import org.sagebionetworks.repo.model.table.ColumnType;
import org.testng.annotations.BeforeMethod;
import org.testng.annotations.Test;

import org.sagebionetworks.bridge.config.Config;
import org.sagebionetworks.bridge.exporter.helper.BridgeHelper;
import org.sagebionetworks.bridge.exporter.helper.BridgeHelperTest;
import org.sagebionetworks.bridge.exporter.helper.ExportHelper;
import org.sagebionetworks.bridge.exporter.metrics.Metrics;
import org.sagebionetworks.bridge.exporter.request.BridgeExporterRequest;
import org.sagebionetworks.bridge.exporter.synapse.ColumnDefinition;
import org.sagebionetworks.bridge.exporter.synapse.SynapseHelper;
import org.sagebionetworks.bridge.exporter.synapse.TransferMethod;
import org.sagebionetworks.bridge.exporter.util.BridgeExporterUtil;
import org.sagebionetworks.bridge.exporter.util.TestUtil;
import org.sagebionetworks.bridge.exporter.worker.ExportSubtask;
import org.sagebionetworks.bridge.exporter.worker.ExportTask;
import org.sagebionetworks.bridge.exporter.worker.ExportWorkerManager;
import org.sagebionetworks.bridge.exporter.worker.TsvInfo;
import org.sagebionetworks.bridge.file.InMemoryFileHelper;
import org.sagebionetworks.bridge.json.DefaultObjectMapper;
import org.sagebionetworks.bridge.rest.model.Study;
import org.sagebionetworks.bridge.rest.model.UploadFieldDefinition;
import org.sagebionetworks.bridge.rest.model.UploadFieldType;
import org.sagebionetworks.bridge.rest.model.UploadSchema;
import org.sagebionetworks.bridge.schema.UploadSchemaKey;

public class SynapseExportHandlerTest {
    private static final List<ColumnDefinition> MOCK_COLUMN_DEFINITION;

    private static final List<ColumnModel> MOCK_COLUMN_LIST;

    static {
        MOCK_COLUMN_DEFINITION = createTestSynapseColumnDefinitions();
        MOCK_COLUMN_LIST = createTestSynapseColumnList(MOCK_COLUMN_DEFINITION);
    }

    // Constants needed to create metadata (phone info, app version)
    private static final String DUMMY_USER_SHARING_SCOPE = "ALL_QUALIFIED_RESEARCHERS";
    private static final String DUMMY_APP_VERSION = "Bridge-EX 2.0";
    private static final String DUMMY_PHONE_INFO = "My Debugger";
    private static final String DUMMY_METADATA_JSON_TEXT = "{\n" +
            "   \"appVersion\":\"" + DUMMY_APP_VERSION +"\",\n" +
            "   \"phoneInfo\":\"" + DUMMY_PHONE_INFO + "\"\n" +
            "}";

    // Constants needed to create a record
    private static final long DUMMY_CREATED_ON = 7777777;
    private static final Set<String> DUMMY_DATA_GROUPS = ImmutableSet.of("foo", "bar", "baz");
    private static final String DUMMY_DATA_GROUPS_FLATTENED = "bar,baz,foo";
    private static final String DUMMY_SUBSTUDY_MEMBERSHIPS = "|subA=extA|subB=|";
    private static final String DUMMY_HEALTH_CODE = "dummy-health-code";
    private static final String DUMMY_RECORD_ID = "dummy-record-id";

    // Constants to make a request.
    public static final LocalDate DUMMY_REQUEST_DATE = LocalDate.parse("2015-10-31");
    private static final DateTime DUMMY_REQUEST_DATE_TIME = DateTime.parse("2015-10-31T23:59:59Z");
    public static final BridgeExporterRequest DUMMY_REQUEST = new BridgeExporterRequest.Builder()
            .withEndDateTime(DUMMY_REQUEST_DATE_TIME).withUseLastExportTime(true).build();

    // Constants to make a schema. In most tests, schema doesn't matter. However, in one particular test, namely the
    // test for our old hack to convert freeform text to attachments, we key off specific studies and schemas. This
    // isn't ideal for a test, but we need to test it.
    public static final String TEST_STUDY_ID = "breastcancer";
    public static final String TEST_SCHEMA_ID = "BreastCancer-DailyJournal";
    public static final int TEST_SCHEMA_REV = 1;
    public static final UploadSchemaKey DUMMY_SCHEMA_KEY = new UploadSchemaKey.Builder().withStudyId(TEST_STUDY_ID)
            .withSchemaId(TEST_SCHEMA_ID).withRevision(TEST_SCHEMA_REV).build();

    // Misc test constants. Some are shared with other tests.
    private static final String DUMMY_ATTACHMENT_ID = "dummy-attachment-id";
    public static final String DUMMY_DDB_PREFIX = "unittest-exporter-";
    private static final String DUMMY_EXTERNAL_ID = "unsanitized external id";
    private static final String DUMMY_FILEHANDLE_ID = "dummy-filehandle-id";
    private static final String DUMMY_FREEFORM_TEXT_CONTENT = "dummy freeform text content";
    public static final Study DUMMY_STUDY = new Study().identifier(TEST_STUDY_ID).uploadMetadataFieldDefinitions(null);
    private static final String FREEFORM_FIELD_NAME = "DailyJournalStep103_data.content";
    public static final long TEST_SYNAPSE_DATA_ACCESS_TEAM_ID = 1337;
    public static final int TEST_SYNAPSE_PRINCIPAL_ID = 123456;
    public static final String TEST_SYNAPSE_PROJECT_ID = "test-synapse-project-id";
    public static final String TEST_SYNAPSE_TABLE_ID = "test-synapse-table-id";

    private static final List<String> COMMON_COLUMN_NAME_LIST = ImmutableList.of("recordId", "appVersion", "phoneInfo",
            "uploadDate", "healthCode", "externalId", "dataGroups", "createdOn", "userSharingScope");
    private static final List<String> COMMON_COLUMN_VALUE_LIST = ImmutableList.of(DUMMY_RECORD_ID, DUMMY_APP_VERSION,
            DUMMY_PHONE_INFO, DUMMY_REQUEST_DATE.toString(), DUMMY_HEALTH_CODE, DUMMY_EXTERNAL_ID,
            DUMMY_DATA_GROUPS_FLATTENED, String.valueOf(DUMMY_CREATED_ON), DUMMY_USER_SHARING_SCOPE);

    private ExportWorkerManager manager;
    private InMemoryFileHelper mockFileHelper;
    private SynapseHelper mockSynapseHelper;
    private byte[] tsvBytes;
    private ExportTask task;

    @BeforeMethod
    public void before() {
        // clear tsvBytes, because TestNG doesn't always do that
        tsvBytes = null;
    }

    private void setup(SynapseExportHandler handler) throws Exception {
        setupWithSchema(handler, null, null);
    }

    private void setupWithSchema(SynapseExportHandler handler, UploadSchemaKey schemaKey, UploadSchema schema)
    throws Exception {
        // This needs to be done first, because lots of stuff reference this, even while we're setting up mocks.
        handler.setStudyId(TEST_STUDY_ID);

        // mock BridgeHelper
        BridgeHelper mockBridgeHelper = mock(BridgeHelper.class);
        when(mockBridgeHelper.getSchema(any(), eq(schemaKey))).thenReturn(schema);
        when(mockBridgeHelper.getStudy(TEST_STUDY_ID)).thenReturn(DUMMY_STUDY);

        // mock config
        Config mockConfig = mock(Config.class);
        when(mockConfig.get(ExportWorkerManager.CONFIG_KEY_EXPORTER_DDB_PREFIX)).thenReturn(DUMMY_DDB_PREFIX);
        when(mockConfig.getInt(ExportWorkerManager.CONFIG_KEY_SYNAPSE_PRINCIPAL_ID))
                .thenReturn(TEST_SYNAPSE_PRINCIPAL_ID);
        when(mockConfig.getInt(ExportWorkerManager.CONFIG_KEY_WORKER_MANAGER_PROGRESS_REPORT_PERIOD)).thenReturn(250);

        // mock file helper
        mockFileHelper = new InMemoryFileHelper();
        File tmpDir = mockFileHelper.createTempDir();

        // Mock Synapse Helper - We'll fill in the behavior later, because due to the way this test is constructed, we
        // need to set up the Manager before we can properly mock the Synapse Helper.
        mockSynapseHelper = mock(SynapseHelper.class);

        // setup manager - This is mostly used to get helper objects.
        manager = spy(new ExportWorkerManager());
        manager.setBridgeHelper(mockBridgeHelper);
        manager.setConfig(mockConfig);
        manager.setFileHelper(mockFileHelper);
        manager.setSynapseHelper(mockSynapseHelper);
        manager.setSynapseColumnDefinitions(MOCK_COLUMN_DEFINITION);
        handler.setManager(manager);

        // set up task
        task = new ExportTask.Builder().withExporterDate(DUMMY_REQUEST_DATE).withMetrics(new Metrics())
                .withRequest(DUMMY_REQUEST).withTmpDir(tmpDir).build();

        // mock Synapse helper
        List<ColumnModel> columnModelList = new ArrayList<>();
        columnModelList.addAll(MOCK_COLUMN_LIST);
        columnModelList.addAll(handler.getSynapseTableColumnList(task));
        when(mockSynapseHelper.getColumnModelsForTableWithRetry(TEST_SYNAPSE_TABLE_ID)).thenReturn(columnModelList);

        // spy StudyInfo getters
        // These calls through to a bunch of stuff (which we test in ExportWorkerManagerTest), so to simplify our test,
        // we just use a spy here.
        doReturn(TEST_SYNAPSE_PROJECT_ID).when(manager).getSynapseProjectIdForStudyAndTask(eq(TEST_STUDY_ID),
                same(task));
        doReturn(false).when(manager).isStudyIdExcludedInExportForStudy(SynapseExportHandlerTest.TEST_STUDY_ID);
        doReturn(TEST_SYNAPSE_DATA_ACCESS_TEAM_ID).when(manager).getDataAccessTeamIdForStudy(TEST_STUDY_ID);

        // Similarly, spy get/setSynapseTableIdFromDDB.
        doReturn(TEST_SYNAPSE_TABLE_ID).when(manager).getSynapseTableIdFromDdb(task, handler.getDdbTableName(),
                handler.getDdbTableKeyName(), handler.getDdbTableKeyValue());
    }

    @Test
    public void normalCase() throws Exception {
        // This test case will attempt to write 3 rows:
        //   write a line
        //   write error
        //   write 2nd line after error

        SynapseExportHandler handler = new TestSynapseHandler();
        setup(handler);
        mockSynapseHelperUploadTsv(2);

        // make subtasks
        ExportSubtask subtask1 = makeSubtask(task, "foo", "normal first record");
        ExportSubtask subtask2 = makeSubtask(task, "error", "error second record");
        ExportSubtask subtask3 = makeSubtask(task, "foo", "normal third record");

        // execute
        handler.handle(subtask1);
        try {
            handler.handle(subtask2);
            fail("expected exception");
        } catch (IOException ex) {
            assertEquals(ex.getMessage(), "error second record");
        }
        handler.handle(subtask3);
        handler.uploadToSynapseForTask(task);

        // validate tsv file
        List<String> tsvLineList = TestUtil.bytesToLines(tsvBytes);
        assertEquals(tsvLineList.size(), 3);
        validateTsvHeaders(tsvLineList.get(0), "foo");
        validateTsvRow(tsvLineList.get(1), "normal first record");
        validateTsvRow(tsvLineList.get(2), "normal third record");

        // validate metrics
        Multiset<String> counterMap = task.getMetrics().getCounterMap();
        assertEquals(counterMap.count(handler.getDdbTableKeyValue() + ".lineCount"), 2);
        assertEquals(counterMap.count(handler.getDdbTableKeyValue() + ".errorCount"), 1);

        // validate tsvInfo
        TsvInfo tsvInfo = handler.getTsvInfoForTask(task);
        assertEquals(tsvInfo.getLineCount(), 2);
        assertNotNull(tsvInfo.getRecordIds());
        List<String> recordIds = tsvInfo.getRecordIds();
        assertEquals(recordIds.size(), 2);
        for (String recordId : recordIds) {
            assertEquals(recordId, DUMMY_RECORD_ID);
        }

        postValidation();
    }

    @Test
    public void noRows() throws Exception {
        SynapseExportHandler handler = new TestSynapseHandler();
        setup(handler);

        // execute - We never call the handler with any rows.
        handler.uploadToSynapseForTask(task);

        // verify we don't upload the TSV to Synapse
        verify(mockSynapseHelper, never()).uploadTsvFileToTable(any(), any(), any());

        // validate metrics
        Multiset<String> counterMap = task.getMetrics().getCounterMap();
        assertEquals(counterMap.count(handler.getDdbTableKeyValue() + ".lineCount"), 0);
        assertEquals(counterMap.count(handler.getDdbTableKeyValue() + ".errorCount"), 0);

        // validate tsvInfo
        assertNull(handler.getTsvInfoForTask(task));

        postValidation();
    }

    @Test
    public void errorsOnly() throws Exception {
        SynapseExportHandler handler = new TestSynapseHandler();
        setup(handler);

        // make subtasks
        ExportSubtask subtask1 = makeSubtask(task, "error", "first error");
        ExportSubtask subtask2 = makeSubtask(task, "error", "second error");

        // execute
        try {
            handler.handle(subtask1);
            fail("expected exception");
        } catch (IOException ex) {
            assertEquals(ex.getMessage(), "first error");
        }

        try {
            handler.handle(subtask2);
            fail("expected exception");
        } catch (IOException ex) {
            assertEquals(ex.getMessage(), "second error");
        }

        handler.uploadToSynapseForTask(task);

        // verify we don't upload the TSV to Synapse
        verify(mockSynapseHelper, never()).uploadTsvFileToTable(any(), any(), any());

        // validate metrics
        Multiset<String> counterMap = task.getMetrics().getCounterMap();
        assertEquals(counterMap.count(handler.getDdbTableKeyValue() + ".lineCount"), 0);
        assertEquals(counterMap.count(handler.getDdbTableKeyValue() + ".errorCount"), 2);

        // validate tsvInfo
        TsvInfo tsvInfo = handler.getTsvInfoForTask(task);
        assertEquals(tsvInfo.getLineCount(), 0);
        assertEquals(tsvInfo.getRecordIds().size(), 0);

        postValidation();
    }

    @Test
    public void appVersionExportHandlerTest() throws Exception {
        SynapseExportHandler handler = new AppVersionExportHandler();
        setup(handler);
        mockSynapseHelperUploadTsv(1);

        // execute
        handler.handle(makeSubtask(task, "{}"));
        handler.uploadToSynapseForTask(task);

        // validate tsv file
        List<String> tsvLineList = TestUtil.bytesToLines(tsvBytes);
        assertEquals(tsvLineList.size(), 2);
        validateTsvHeaders(tsvLineList.get(0), "originalTable");
        validateTsvRow(tsvLineList.get(1), DUMMY_SCHEMA_KEY.toString());

        // validate metrics
        Metrics metrics = task.getMetrics();

        Multiset<String> counterMap = metrics.getCounterMap();
        assertEquals(counterMap.count(handler.getDdbTableKeyValue() + ".lineCount"), 1);
        assertEquals(counterMap.count(handler.getDdbTableKeyValue() + ".errorCount"), 0);

        SetMultimap<String, String> keyValuesMap = metrics.getKeyValuesMap();
        Set<String> uniqueAppVersionSet = keyValuesMap.get("uniqueAppVersions[" + TEST_STUDY_ID + "]");
        assertTrue(uniqueAppVersionSet.contains(DUMMY_APP_VERSION));

        // validate tsvInfo
        TsvInfo tsvInfo = handler.getTsvInfoForTask(task);
        assertEquals(tsvInfo.getLineCount(), 1);

        postValidation();
    }

    @Test
    public void appVersionExportHandlerStudyIdExcludedTest() throws Exception {
        SynapseExportHandler handler = new AppVersionExportHandler();
        setup(handler);
        mockSynapseHelperUploadTsv(1);

        // flip the studyIdExcludedInExport flag to true
        doReturn(true).when(manager).isStudyIdExcludedInExportForStudy(TEST_STUDY_ID);

        // execute
        handler.handle(makeSubtask(task, "{}"));
        handler.uploadToSynapseForTask(task);

        // validate tsv file
        List<String> tsvLineList = TestUtil.bytesToLines(tsvBytes);
        assertEquals(tsvLineList.size(), 2);
        validateTsvHeaders(tsvLineList.get(0), "originalTable");
        validateTsvRow(tsvLineList.get(1), TEST_SCHEMA_ID + "-v" + TEST_SCHEMA_REV);

        // Don't bother validating metrics, tsvInfo, or anything else. That's tested above.
    }

    @Test
    public void healthDataExportHandlerTest() throws Exception {
        // We don't need to exhaustively test all column types, as a lot of it is baked into
        // SynapseHelper.BRIDGE_TYPE_TO_SYNAPSE_TYPE. We just need to test multi_choice, timestamp,
        // int (non-string), short string, long string (large text aka blob), freeform text -> attachment,
        // large text attachments
        // Since we want to test that our hack works, we'll need to use the breastcancer-BreastCancer-DailyJournal-v1
        // schema, field DailyJournalStep103_data.content
        UploadSchema testSchema = BridgeHelperTest.simpleSchemaBuilder().studyId(TEST_STUDY_ID)
                .schemaId(TEST_SCHEMA_ID).revision((long) TEST_SCHEMA_REV).fieldDefinitions(ImmutableList.of(
                        new UploadFieldDefinition().name("foo").type(UploadFieldType.STRING).maxLength(20),
                        new UploadFieldDefinition().name("foooo").type(UploadFieldType.STRING).maxLength(9999),
                        new UploadFieldDefinition().name("unbounded-foo").type(UploadFieldType.STRING)
                                .unboundedText(true),
                        new UploadFieldDefinition().name("bar").type(UploadFieldType.INT),
                        new UploadFieldDefinition().name("submitTime").type(UploadFieldType.TIMESTAMP),
                        new UploadFieldDefinition().name("sports").type(UploadFieldType.MULTI_CHOICE)
                                .multiChoiceAnswerList(ImmutableList.of("fencing", "football", "running", "swimming")),
                        new UploadFieldDefinition().name("delicious").type(UploadFieldType.MULTI_CHOICE)
                                .multiChoiceAnswerList(ImmutableList.of("Yes", "No")).allowOtherChoices(true),
                        new UploadFieldDefinition().name("my-large-text-attachment")
                                .type(UploadFieldType.LARGE_TEXT_ATTACHMENT),
                        new UploadFieldDefinition().name(FREEFORM_FIELD_NAME).type(UploadFieldType.STRING)));
        UploadSchemaKey testSchemaKey = BridgeExporterUtil.getSchemaKeyFromSchema(testSchema);

        // Set up handler and test. setSchema() needs to be called before setup, since a lot of the stuff in the
        // handler depends on it, even while we're mocking stuff.
        HealthDataExportHandler handler = new HealthDataExportHandler();
        handler.setSchemaKey(testSchemaKey);
        setupWithSchema(handler, testSchemaKey, testSchema);
        mockSynapseHelperUploadTsv(1);

        // mock export helper
        ExportHelper mockExportHelper = mock(ExportHelper.class);
        when(mockExportHelper.uploadFreeformTextAsAttachment(DUMMY_RECORD_ID, DUMMY_FREEFORM_TEXT_CONTENT))
                .thenReturn(DUMMY_ATTACHMENT_ID);
        handler.getManager().setExportHelper(mockExportHelper);

        // mock serializeToSynapseType() - We actually call through to the real method, but we mock out the underlying
        // uploadFromS3ToSynapseFileHandle() to avoid hitting real back-ends.
        when(mockSynapseHelper.serializeToSynapseType(any(), any(), any(), any(), any(), any(), any()))
                .thenCallRealMethod();

        UploadFieldDefinition freeformAttachmentFieldDef = new UploadFieldDefinition().name(FREEFORM_FIELD_NAME)
                .type(UploadFieldType.ATTACHMENT_V2);
        when(mockSynapseHelper.uploadFromS3ToSynapseFileHandle(task.getTmpDir(), TEST_SYNAPSE_PROJECT_ID,
                freeformAttachmentFieldDef, DUMMY_ATTACHMENT_ID)).thenReturn(
                DUMMY_FILEHANDLE_ID);

        // Similarly for downloadLargeTextAttachment()
        when(mockSynapseHelper.downloadLargeTextAttachment("my-large-text-attachment-id")).thenReturn(
                "This is my large text attachment");

        // make subtasks
        String submitTimeStr = "2016-06-09T15:54+0900";
        long submitTimeMillis = DateTime.parse(submitTimeStr).getMillis();
        String recordJsonText = "{\n" +
                "   \"foo\":\"This is a string.\",\n" +
                "   \"foooo\":\"Example (not) long string\",\n" +
                "   \"unbounded-foo\":\"Potentially unbounded string\",\n" +
                "   \"bar\":42,\n" +
                "   \"submitTime\":\"" + submitTimeStr + "\",\n" +
                "   \"sports\":[\"fencing\", \"running\"],\n" +
                "   \"delicious\":[\"Yes\", \"No\", \"Maybe\"],\n" +
                "   \"my-large-text-attachment\":\"my-large-text-attachment-id\",\n" +
                "   \"" + FREEFORM_FIELD_NAME + "\":\"" + DUMMY_FREEFORM_TEXT_CONTENT + "\"\n" +
                "}";
        ExportSubtask subtask = makeSubtask(task, recordJsonText);

        // execute
        handler.handle(subtask);
        handler.uploadToSynapseForTask(task);

        // validate tsv file
        List<String> tsvLineList = TestUtil.bytesToLines(tsvBytes);
        assertEquals(tsvLineList.size(), 2);
        validateTsvHeaders(tsvLineList.get(0), "foo", "foooo", "unbounded-foo", "bar", "submitTime",
                "submitTime.timezone", "sports.fencing", "sports.football", "sports.running", "sports.swimming",
                "delicious.Yes", "delicious.No", "delicious.other", "my-large-text-attachment", FREEFORM_FIELD_NAME,
                HealthDataExportHandler.COLUMN_NAME_RAW_DATA);
        validateTsvRow(tsvLineList.get(1), "This is a string.", "Example (not) long string",
                "Potentially unbounded string", "42", String.valueOf(submitTimeMillis), "+0900", "true", "false",
                "true", "false", "true", "true", "Maybe", "This is my large text attachment", DUMMY_FILEHANDLE_ID, null);

        // validate metrics
        Multiset<String> counterMap = task.getMetrics().getCounterMap();
        assertEquals(counterMap.count(handler.getDdbTableKeyValue() + ".lineCount"), 1);
        assertEquals(counterMap.count(handler.getDdbTableKeyValue() + ".errorCount"), 0);

        // validate tsvInfo
        TsvInfo tsvInfo = handler.getTsvInfoForTask(task);
        assertEquals(tsvInfo.getLineCount(), 1);
        assertNotNull(tsvInfo.getRecordIds());
        List<String> recordIds = tsvInfo.getRecordIds();
        assertEquals(recordIds.size(), 1);
        for (String recordId : recordIds) {
            assertEquals(recordId, DUMMY_RECORD_ID);
        }

        verify(handler.getManager().getBridgeHelper()).updateRecordExporterStatus(any(), any());

        postValidation();
    }

    private void mockSynapseHelperUploadTsv(int linesProcessed) throws Exception {
        when(mockSynapseHelper.uploadTsvFileToTable(eq(TEST_SYNAPSE_PROJECT_ID), eq(TEST_SYNAPSE_TABLE_ID),
                notNull(File.class))).thenAnswer(invocation -> {
            // on cleanup, the file is destroyed, so we need to intercept that file now
            File tsvFile = invocation.getArgumentAt(2, File.class);
            tsvBytes = mockFileHelper.getBytes(tsvFile);

            return linesProcessed;
        });
    }

    // We do this in a helper method instead of in an @AfterMethod, because @AfterMethod doesn't tell use the test
    // method if it fails.
    private void postValidation() {
        // tmpDir should be the only thing left in the fileHelper. Delete it, then verify isEmpty.
        mockFileHelper.deleteDir(task.getTmpDir());
        assertTrue(mockFileHelper.isEmpty());
    }

    public static ExportSubtask makeSubtask(ExportTask parentTask) throws IOException {
        return makeSubtask(parentTask, "{}");
    }

    public static ExportSubtask makeSubtask(ExportTask parentTask, String key, String value) throws IOException {
        return makeSubtask(parentTask, "{\"" + key + "\":\"" + value + "\"}");
    }

    public static ExportSubtask makeSubtask(ExportTask parentTask, String recordJsonText) throws IOException {
        JsonNode recordJsonNode = DefaultObjectMapper.INSTANCE.readTree(recordJsonText);
        return new ExportSubtask.Builder().withOriginalRecord(makeDdbRecord()).withParentTask(parentTask)
                .withRecordData(recordJsonNode).withSchemaKey(DUMMY_SCHEMA_KEY).build();
    }

    public static Item makeDdbRecord() {
        return new Item().withLong("createdOn", DUMMY_CREATED_ON).withString("healthCode", DUMMY_HEALTH_CODE)
                .withString("id", DUMMY_RECORD_ID).withString("metadata", DUMMY_METADATA_JSON_TEXT)
                .withStringSet("userDataGroups", DUMMY_DATA_GROUPS)
<<<<<<< HEAD
                .withString("userExternalId", "<p>unsanitized external id</p>")
=======
                .withMap("userSubstudyMemberships", ImmutableMap.of("subA", "extA", "subB", ""))
                .withString("userExternalId", "unsanitized\t\texternal\t\tid")
>>>>>>> a771803a
                .withString("userSharingScope", DUMMY_USER_SHARING_SCOPE);
    }

    public static void validateTsvHeaders(String line, String... extraColumnNameVarargs) {
<<<<<<< HEAD
        List<String> expectedColumnList = new ArrayList<>(COMMON_COLUMN_NAME_LIST);
        Collections.addAll(expectedColumnList, extraColumnNameVarargs);
        validateTsvRowHelper(line, expectedColumnList);
    }

    public static void validateTsvRow(String line, String... extraValueVarargs) {
        List<String> expectedColumnList = new ArrayList<>(COMMON_COLUMN_VALUE_LIST);
        Collections.addAll(expectedColumnList, extraValueVarargs);
        validateTsvRowHelper(line, expectedColumnList);
    }

    private static void validateTsvRowHelper(String line, List<String> expectedColumnList) {
        // Convert the columns to a TSV. This mimics the way CSVWriter escapes strings. Namely:
        // * It doesn't quote null values.
        // * It escapes " -> "" and \ -> \\
        // * It doesn't escape anything else.
        boolean firstColumn = true;
        StringBuilder expectedLineBuilder = new StringBuilder();
        for (String expectedColumn : expectedColumnList) {
            if (firstColumn) {
                firstColumn = false;
            } else {
                expectedLineBuilder.append('\t');
            }

            if (expectedColumn != null) {
                expectedLineBuilder.append('\"');
                expectedLineBuilder.append(expectedColumn.replace("\"", "\"\"").replace("\\",
                        "\\\\"));
                expectedLineBuilder.append('\"');
            }
=======
        StringBuilder expectedLineBuilder = new StringBuilder("recordId\tappVersion\tphoneInfo\tuploadDate\thealthCode\texternalId\tdataGroups\t" +
                "substudyMemberships\tcreatedOn\tuserSharingScope");
        for (String oneExtraColumnName : extraColumnNameVarargs) {
            expectedLineBuilder.append('\t');
            expectedLineBuilder.append(oneExtraColumnName);
        }
        assertEquals(line, expectedLineBuilder.toString());
    }

    public static void validateTsvRow(String line, String... extraValueVarargs) {
        StringBuilder expectedLineBuilder = new StringBuilder(DUMMY_RECORD_ID + '\t' + DUMMY_APP_VERSION + '\t' +
                DUMMY_PHONE_INFO + '\t' + DUMMY_REQUEST_DATE + '\t' + DUMMY_HEALTH_CODE + '\t' +
                DUMMY_EXTERNAL_ID + '\t' + DUMMY_DATA_GROUPS_FLATTENED + '\t' +
                DUMMY_SUBSTUDY_MEMBERSHIPS + '\t' + DUMMY_CREATED_ON + '\t' + 
                DUMMY_USER_SHARING_SCOPE);
        for (String oneExtraValue : extraValueVarargs) {
            expectedLineBuilder.append('\t');
            expectedLineBuilder.append(oneExtraValue);
>>>>>>> a771803a
        }

        assertEquals(line, expectedLineBuilder.toString());
    }

    public static List<ColumnModel> createTestSynapseColumnList(final List<ColumnDefinition> columnDefinitions) {
        ImmutableList.Builder<ColumnModel> columnListBuilder = ImmutableList.builder();

        ColumnModel recordIdColumn = new ColumnModel();
        recordIdColumn.setName("recordId");
        recordIdColumn.setColumnType(ColumnType.STRING);
        recordIdColumn.setMaximumSize(36L);
        columnListBuilder.add(recordIdColumn);

        ColumnModel appVersionColumn = new ColumnModel();
        appVersionColumn.setName("appVersion");
        appVersionColumn.setColumnType(ColumnType.STRING);
        appVersionColumn.setMaximumSize(48L);
        columnListBuilder.add(appVersionColumn);

        ColumnModel phoneInfoColumn = new ColumnModel();
        phoneInfoColumn.setName("phoneInfo");
        phoneInfoColumn.setColumnType(ColumnType.STRING);
        phoneInfoColumn.setMaximumSize(48L);
        columnListBuilder.add(phoneInfoColumn);

        ColumnModel uploadDateColumn = new ColumnModel();
        uploadDateColumn.setName("uploadDate");
        uploadDateColumn.setColumnType(ColumnType.STRING);
        uploadDateColumn.setMaximumSize(10L);
        columnListBuilder.add(uploadDateColumn);

        final List<ColumnModel> tempList = BridgeExporterUtil.convertToColumnList(columnDefinitions);
        columnListBuilder.addAll(tempList);

        return columnListBuilder.build();
    }

    public static List<ColumnDefinition> createTestSynapseColumnDefinitions() {
        // setup column definitions
        ImmutableList.Builder<ColumnDefinition> columnDefinitionsBuilder = ImmutableList.builder();

        ColumnDefinition healthCodeDefinition = new ColumnDefinition();
        healthCodeDefinition.setName("healthCode");
        healthCodeDefinition.setMaximumSize(36);
        healthCodeDefinition.setTransferMethod(TransferMethod.STRING);
        columnDefinitionsBuilder.add(healthCodeDefinition);

        ColumnDefinition externalIdDefinition = new ColumnDefinition();
        externalIdDefinition.setName("externalId");
        externalIdDefinition.setDdbName("userExternalId");
        externalIdDefinition.setMaximumSize(128);
        externalIdDefinition.setTransferMethod(TransferMethod.STRING);
        externalIdDefinition.setSanitize(true);
        columnDefinitionsBuilder.add(externalIdDefinition);

        ColumnDefinition dataGroupsDefinition = new ColumnDefinition();
        dataGroupsDefinition.setName("dataGroups");
        dataGroupsDefinition.setDdbName("userDataGroups");
        dataGroupsDefinition.setMaximumSize(100);
        dataGroupsDefinition.setTransferMethod(TransferMethod.STRINGSET);
        columnDefinitionsBuilder.add(dataGroupsDefinition);

        ColumnDefinition substudyMembershipsDefinition = new ColumnDefinition();
        substudyMembershipsDefinition.setName("substudyMemberships");
        substudyMembershipsDefinition.setDdbName("userSubstudyMemberships");
        substudyMembershipsDefinition.setMaximumSize(250);
        substudyMembershipsDefinition.setTransferMethod(TransferMethod.STRINGMAP);
        columnDefinitionsBuilder.add(substudyMembershipsDefinition);
        
        ColumnDefinition createdOnDefinition = new ColumnDefinition();
        createdOnDefinition.setName("createdOn");
        createdOnDefinition.setTransferMethod(TransferMethod.DATE);
        columnDefinitionsBuilder.add(createdOnDefinition);

        ColumnDefinition userSharingScopeDefinition = new ColumnDefinition();
        userSharingScopeDefinition.setName("userSharingScope");
        userSharingScopeDefinition.setMaximumSize(48);
        userSharingScopeDefinition.setTransferMethod(TransferMethod.STRING);
        columnDefinitionsBuilder.add(userSharingScopeDefinition);

        return columnDefinitionsBuilder.build();
    }

}<|MERGE_RESOLUTION|>--- conflicted
+++ resolved
@@ -117,10 +117,10 @@
     public static final String TEST_SYNAPSE_TABLE_ID = "test-synapse-table-id";
 
     private static final List<String> COMMON_COLUMN_NAME_LIST = ImmutableList.of("recordId", "appVersion", "phoneInfo",
-            "uploadDate", "healthCode", "externalId", "dataGroups", "createdOn", "userSharingScope");
+            "uploadDate", "healthCode", "externalId", "dataGroups", "substudyMemberships", "createdOn", "userSharingScope");
     private static final List<String> COMMON_COLUMN_VALUE_LIST = ImmutableList.of(DUMMY_RECORD_ID, DUMMY_APP_VERSION,
             DUMMY_PHONE_INFO, DUMMY_REQUEST_DATE.toString(), DUMMY_HEALTH_CODE, DUMMY_EXTERNAL_ID,
-            DUMMY_DATA_GROUPS_FLATTENED, String.valueOf(DUMMY_CREATED_ON), DUMMY_USER_SHARING_SCOPE);
+            DUMMY_DATA_GROUPS_FLATTENED, DUMMY_SUBSTUDY_MEMBERSHIPS, String.valueOf(DUMMY_CREATED_ON), DUMMY_USER_SHARING_SCOPE);
 
     private ExportWorkerManager manager;
     private InMemoryFileHelper mockFileHelper;
@@ -508,17 +508,12 @@
         return new Item().withLong("createdOn", DUMMY_CREATED_ON).withString("healthCode", DUMMY_HEALTH_CODE)
                 .withString("id", DUMMY_RECORD_ID).withString("metadata", DUMMY_METADATA_JSON_TEXT)
                 .withStringSet("userDataGroups", DUMMY_DATA_GROUPS)
-<<<<<<< HEAD
                 .withString("userExternalId", "<p>unsanitized external id</p>")
-=======
                 .withMap("userSubstudyMemberships", ImmutableMap.of("subA", "extA", "subB", ""))
-                .withString("userExternalId", "unsanitized\t\texternal\t\tid")
->>>>>>> a771803a
                 .withString("userSharingScope", DUMMY_USER_SHARING_SCOPE);
     }
 
     public static void validateTsvHeaders(String line, String... extraColumnNameVarargs) {
-<<<<<<< HEAD
         List<String> expectedColumnList = new ArrayList<>(COMMON_COLUMN_NAME_LIST);
         Collections.addAll(expectedColumnList, extraColumnNameVarargs);
         validateTsvRowHelper(line, expectedColumnList);
@@ -550,26 +545,6 @@
                         "\\\\"));
                 expectedLineBuilder.append('\"');
             }
-=======
-        StringBuilder expectedLineBuilder = new StringBuilder("recordId\tappVersion\tphoneInfo\tuploadDate\thealthCode\texternalId\tdataGroups\t" +
-                "substudyMemberships\tcreatedOn\tuserSharingScope");
-        for (String oneExtraColumnName : extraColumnNameVarargs) {
-            expectedLineBuilder.append('\t');
-            expectedLineBuilder.append(oneExtraColumnName);
-        }
-        assertEquals(line, expectedLineBuilder.toString());
-    }
-
-    public static void validateTsvRow(String line, String... extraValueVarargs) {
-        StringBuilder expectedLineBuilder = new StringBuilder(DUMMY_RECORD_ID + '\t' + DUMMY_APP_VERSION + '\t' +
-                DUMMY_PHONE_INFO + '\t' + DUMMY_REQUEST_DATE + '\t' + DUMMY_HEALTH_CODE + '\t' +
-                DUMMY_EXTERNAL_ID + '\t' + DUMMY_DATA_GROUPS_FLATTENED + '\t' +
-                DUMMY_SUBSTUDY_MEMBERSHIPS + '\t' + DUMMY_CREATED_ON + '\t' + 
-                DUMMY_USER_SHARING_SCOPE);
-        for (String oneExtraValue : extraValueVarargs) {
-            expectedLineBuilder.append('\t');
-            expectedLineBuilder.append(oneExtraValue);
->>>>>>> a771803a
         }
 
         assertEquals(line, expectedLineBuilder.toString());
