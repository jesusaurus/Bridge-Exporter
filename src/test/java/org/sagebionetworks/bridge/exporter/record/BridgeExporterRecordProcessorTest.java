--- conflicted
+++ resolved
@@ -41,16 +41,9 @@
 
 @SuppressWarnings("unchecked")
 public class BridgeExporterRecordProcessorTest {
-<<<<<<< HEAD
     private static final String END_DATE_TIME_STR = "2016-05-09T23:59:59.999-0700";
     private static final DateTime END_DATE_TIME = DateTime.parse(END_DATE_TIME_STR);
-=======
-    private static final BridgeExporterRequest REQUEST = new BridgeExporterRequest.Builder()
-            .withDate(LocalDate.parse("2015-11-04")).withTag("unit-test-tag").build();
-
-    private static final DateTime END_DATE_TIME = DateTime.parse("2015-11-04")
-            .withHourOfDay(23).withMinuteOfHour(59).withSecondOfMinute(59).withMillisOfSecond(999);
->>>>>>> 536edbce
+
 
     private static final BridgeExporterRequest REQUEST = new BridgeExporterRequest.Builder()
             .withEndDateTime(END_DATE_TIME).withExportType(ExportType.DAILY).withTag("unit-test-tag").build();
@@ -185,11 +178,8 @@
         // validate that we cleaned up all our files
         assertTrue(mockFileHelper.isEmpty());
 
-<<<<<<< HEAD
         verify(mockDynamoHelper).bootstrapStudyIdsToQuery(eq(REQUEST), eq(null));
-=======
-        verify(mockDynamoHelper).bootstrapStudyIdsToQuery(eq(REQUEST), eq(END_DATE_TIME));
->>>>>>> 536edbce
+
         verify(mockDynamoHelper).updateExportTimeTable(any(), any());
         verify(mockExportHelper).getEndDateTime(eq(REQUEST));
     }
