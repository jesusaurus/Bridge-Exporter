--- conflicted
+++ resolved
@@ -95,8 +95,6 @@
         // it's not null. (This should cover both cases where the attribute doesn't exist and cases where the attribute
         // exists and is null.
         StudyInfo.Builder studyInfoBuilder = new StudyInfo.Builder();
-<<<<<<< HEAD
-=======
 
         // we need to check at first if the study is disabled exporting or not
         // treat null as false
@@ -104,39 +102,15 @@
         if (studyItem.get(STUDY_INFO_KEY_DATA_ACCESS_TEAM) != null) {
             studyInfoBuilder.withDataAccessTeamId(studyItem.getLong(STUDY_INFO_KEY_DATA_ACCESS_TEAM));
         }
->>>>>>> ea7333d5
 
-        // we need to check at first if the study is disabled exporting or not
-        // treat null as false
-        boolean disableExport = false;
-
-        if (studyItem.get(STUDY_DISABLE_EXPORT) != null) {
-            if (studyItem.getInt(STUDY_DISABLE_EXPORT) != 0) {
-                disableExport = true;
-            }
+        if (studyItem.get(STUDY_INFO_KEY_PROJECT_ID) != null) {
+            studyInfoBuilder.withSynapseProjectId(studyItem.getString(STUDY_INFO_KEY_PROJECT_ID));
         }
 
-<<<<<<< HEAD
-        if (!disableExport) {
-            if (studyItem.get(STUDY_INFO_KEY_DATA_ACCESS_TEAM) != null) {
-                studyInfoBuilder.withDataAccessTeamId(studyItem.getLong(STUDY_INFO_KEY_DATA_ACCESS_TEAM));
-            }
-
-            if (studyItem.get(STUDY_INFO_KEY_PROJECT_ID) != null) {
-                studyInfoBuilder.withSynapseProjectId(studyItem.getString(STUDY_INFO_KEY_PROJECT_ID));
-            }
-
-            if (studyItem.get(STUDY_INFO_KEY_USES_CUSTOM_EXPORT_SCHEDULE) != null) {
-                // For some reason, the mapper saves the value as an int, not as a boolean.
-                boolean usesCustomExportSchedule = studyItem.getInt(STUDY_INFO_KEY_USES_CUSTOM_EXPORT_SCHEDULE) != 0;
-                studyInfoBuilder.withUsesCustomExportSchedule(usesCustomExportSchedule);
-            }
-=======
         if (studyItem.get(STUDY_INFO_KEY_USES_CUSTOM_EXPORT_SCHEDULE) != null) {
             // For some reason, the mapper saves the value as an int, not as a boolean.
             boolean usesCustomExportSchedule = parseDdbBoolean(studyItem, STUDY_INFO_KEY_USES_CUSTOM_EXPORT_SCHEDULE);
             studyInfoBuilder.withUsesCustomExportSchedule(usesCustomExportSchedule);
->>>>>>> ea7333d5
         }
 
         if (studyItem.get(STUDY_DISABLE_EXPORT) != null) {
