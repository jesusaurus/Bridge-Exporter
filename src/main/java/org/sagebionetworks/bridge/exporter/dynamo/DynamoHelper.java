--- conflicted
+++ resolved
@@ -51,10 +51,7 @@
     private DynamoScanHelper ddbScanHelper;
     private DateTimeZone timeZone;
 
-<<<<<<< HEAD
     /** Config, used to get S3 bucket for record ID override files. */
-=======
->>>>>>> 536edbce
     @Autowired
     final void setConfig(Config config) {
         timeZone = DateTimeZone.forID(config.get(BridgeExporterUtil.CONFIG_KEY_TIME_ZONE_NAME));
@@ -269,10 +266,7 @@
                             ex.getMessage(), ex);
                 }
 
-<<<<<<< HEAD
                 // sleep 1 sec before next write
-=======
->>>>>>> 536edbce
                 try {
                     TimeUnit.SECONDS.sleep(1);
                 } catch (InterruptedException e) {
