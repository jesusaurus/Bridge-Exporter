--- conflicted
+++ resolved
@@ -5,11 +5,8 @@
 import org.springframework.beans.factory.annotation.Autowired;
 import org.springframework.stereotype.Component;
 
-<<<<<<< HEAD
 import org.sagebionetworks.bridge.exporter.exceptions.RestartBridgeExporterException;
-=======
 import org.sagebionetworks.bridge.exporter.exceptions.SynapseUnavailableException;
->>>>>>> 8347b20d
 import org.sagebionetworks.bridge.exporter.record.BridgeExporterRecordProcessor;
 import org.sagebionetworks.bridge.json.DefaultObjectMapper;
 import org.sagebionetworks.bridge.sqs.PollSqsCallback;
@@ -31,9 +28,8 @@
 
     /** Parses the SQS message and passes it to the record processor. */
     @Override
-<<<<<<< HEAD
     public void callback(String messageBody) throws IOException, PollSqsWorkerBadRequestException,
-            RestartBridgeExporterException {
+            RestartBridgeExporterException, SynapseUnavailableException {
         BridgeExporterRequest request;
         try {
             request = DefaultObjectMapper.INSTANCE.readValue(messageBody, BridgeExporterRequest.class);
@@ -41,11 +37,6 @@
             throw new PollSqsWorkerBadRequestException("Error parsing request: " + ex.getMessage(), ex);
         }
 
-=======
-    public void callback(String messageBody) throws IOException, SynapseUnavailableException {
-        BridgeExporterRequest request = DefaultObjectMapper.INSTANCE.readValue(messageBody,
-                BridgeExporterRequest.class);
->>>>>>> 8347b20d
         recordProcessor.processRecordsForRequest(request);
     }
 }