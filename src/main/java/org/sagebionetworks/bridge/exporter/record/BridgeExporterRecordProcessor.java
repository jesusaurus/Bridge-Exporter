--- conflicted
+++ resolved
@@ -216,15 +216,8 @@
             setTaskSuccess(task);
 
             // finally modify export time table in ddb
-<<<<<<< HEAD
-            DateTime endDateTime = exportHelper.getEndDateTime(request);
-            if (endDateTime != null) {
-                List<String> studyIdsToUpdate = dynamoHelper.bootstrapStudyIdsToQuery(request, endDateTime);
-                dynamoHelper.updateExportTimeTable(studyIdsToUpdate, endDateTime);
-=======
             if (!request.getIgnoreLastExportTime()) {
                 dynamoHelper.updateExportTimeTable(new ArrayList<>(studyIdsToQuery.keySet()), endDateTime);
->>>>>>> 056a6b1f
             }
         } finally {
             long elapsedTime = stopwatch.elapsed(TimeUnit.SECONDS);
